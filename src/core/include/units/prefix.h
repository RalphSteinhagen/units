--- conflicted
+++ resolved
@@ -34,16 +34,9 @@
 
 namespace detail {
 
-<<<<<<< HEAD
-template<PrefixFamily PF, ratio R>
-struct prefix_base : downcast_base<prefix_base<PF, R>> {
-  using prefix_family = PF;
-  static constexpr Magnitude auto mag = as_magnitude<R>();
-=======
 template<ratio R>
 struct prefix_base : downcast_base<prefix_base<R>> {
-  static constexpr ::units::ratio ratio = R;
->>>>>>> 8c0f9d4f
+  static constexpr Magnitude auto mag = as_magnitude<R>();
 };
 
 }  // namespace detail
