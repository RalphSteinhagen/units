--- conflicted
+++ resolved
@@ -497,11 +497,7 @@
 template<QuantitySpec Lhs, QuantitySpec Rhs>
 [[nodiscard]] consteval QuantitySpec auto operator*(Lhs lhs, Rhs rhs)
 {
-<<<<<<< HEAD
-  return detail::clone_kind_of<lhs, rhs>(
-=======
-  return clone_kind_of<Lhs{}, Rhs{}>(
->>>>>>> fa5419b7
+  return detail::clone_kind_of<Lhs{}, Rhs{}>(
     detail::expr_multiply<derived_quantity_spec, struct dimensionless, detail::type_list_of_quantity_spec_less>(
       remove_kind(lhs), remove_kind(rhs)));
 }
@@ -509,27 +505,11 @@
 template<QuantitySpec Lhs, QuantitySpec Rhs>
 [[nodiscard]] consteval QuantitySpec auto operator/(Lhs lhs, Rhs rhs)
 {
-<<<<<<< HEAD
-  return detail::clone_kind_of<lhs, rhs>(
-=======
-  return clone_kind_of<Lhs{}, Rhs{}>(
->>>>>>> fa5419b7
+  return detail::clone_kind_of<Lhs{}, Rhs{}>(
     detail::expr_divide<derived_quantity_spec, struct dimensionless, detail::type_list_of_quantity_spec_less>(
       remove_kind(lhs), remove_kind(rhs)));
 }
 
-<<<<<<< HEAD
-=======
-template<QuantitySpec QS>
-[[nodiscard]] consteval QuantitySpec auto operator/(int value, QS qs)
-{
-  gsl_Expects(value == 1);
-  return clone_kind_of<QS{}>(detail::expr_invert<derived_quantity_spec, struct dimensionless>(qs));
-}
-
-[[nodiscard]] consteval QuantitySpec auto operator/(QuantitySpec auto, int) = delete;
-
->>>>>>> fa5419b7
 template<QuantitySpec Lhs, QuantitySpec Rhs>
 [[nodiscard]] consteval bool operator==(Lhs, Rhs)
 {
