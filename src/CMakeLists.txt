# The MIT License (MIT)
#
# Copyright (c) 2018 Mateusz Pusz
#
# Permission is hereby granted, free of charge, to any person obtaining a copy
# of this software and associated documentation files (the "Software"), to deal
# in the Software without restriction, including without limitation the rights
# to use, copy, modify, merge, publish, distribute, sublicense, and/or sell
# copies of the Software, and to permit persons to whom the Software is
# furnished to do so, subject to the following conditions:
#
# The above copyright notice and this permission notice shall be included in all
# copies or substantial portions of the Software.
#
# THE SOFTWARE IS PROVIDED "AS IS", WITHOUT WARRANTY OF ANY KIND, EXPRESS OR
# IMPLIED, INCLUDING BUT NOT LIMITED TO THE WARRANTIES OF MERCHANTABILITY,
# FITNESS FOR A PARTICULAR PURPOSE AND NONINFRINGEMENT. IN NO EVENT SHALL THE
# AUTHORS OR COPYRIGHT HOLDERS BE LIABLE FOR ANY CLAIM, DAMAGES OR OTHER
# LIABILITY, WHETHER IN AN ACTION OF CONTRACT, TORT OR OTHERWISE, ARISING FROM,
# OUT OF OR IN CONNECTION WITH THE SOFTWARE OR THE USE OR OTHER DEALINGS IN THE
# SOFTWARE.

cmake_minimum_required(VERSION 3.25)
project(mp-units VERSION 2.5.0 LANGUAGES CXX)

set(projectPrefix MP_UNITS_)

list(APPEND CMAKE_MODULE_PATH "${PROJECT_SOURCE_DIR}/cmake")

include(AddMPUnitsModule)
include(CheckCacheVarValues)
include(CheckCXXFeatureSupported)
include(GNUInstallDirs)

# check if libc++ is being used
include(CheckLibcxxInUse)
check_libcxx_in_use(MP_UNITS_LIBCXX)

# project build options
option(MP_UNITS_BUILD_CXX_MODULES "Add C++ modules to the list of default targets" OFF)
option(MP_UNITS_BUILD_INSTALL "Install the library" ON)

message(STATUS "MP_UNITS_BUILD_CXX_MODULES: ${MP_UNITS_BUILD_CXX_MODULES}")
message(STATUS "MP_UNITS_BUILD_INSTALL: ${MP_UNITS_BUILD_INSTALL}")

# check for C++ features
check_cxx_feature_supported(__cpp_lib_format MP_UNITS_LIB_FORMAT_SUPPORTED)
check_cxx_feature_supported(__cpp_explicit_this_parameter MP_UNITS_EXPLICIT_THIS_PARAMETER_SUPPORTED)
check_cxx_feature_supported("__cpp_constexpr_exceptions >= 202411L" MP_UNITS_CONSTEXPR_EXCEPTIONS_SUPPORTED)

# libc++ has a basic supports for std::format but does not set __cpp_lib_format
# https://github.com/llvm/llvm-project/issues/77773
if(NOT MP_UNITS_LIB_FORMAT_SUPPORTED AND MP_UNITS_LIBCXX)
    if(CMAKE_CXX_COMPILER_ID STREQUAL "Clang" AND CMAKE_CXX_COMPILER_VERSION VERSION_GREATER_EQUAL "17")
        message(STATUS "Clang 17+ with libc++ detected, overriding `std::format` support")
        set(MP_UNITS_LIB_FORMAT_SUPPORTED ON)
    endif()
    if(CMAKE_CXX_COMPILER_ID STREQUAL "AppleClang" AND CMAKE_CXX_COMPILER_VERSION VERSION_GREATER_EQUAL "16")
        message(STATUS "AppleClang 16+ with libc++ detected, overriding `std::format` support")
        set(MP_UNITS_LIB_FORMAT_SUPPORTED ON)
    endif()
endif()

# clang++-18 supports explicit `this` parameter
# https://github.com/llvm/llvm-project/issues/82780
<<<<<<< HEAD
# AppleClang 17 also supports explicit `this` parameter (feature check macro unimplemented)
# https://developer.apple.com/documentation/xcode-release-notes/xcode-16_3-release-notes
# MSVC 19.32 also supports explicit `this` parameter (feature check macro unimplemented in this version)
# https://learn.microsoft.com/en-us/visualstudio/releases/2022/release-notes-v17.2
if(NOT ${projectPrefix}EXPLICIT_THIS_PARAMETER_SUPPORTED AND CMAKE_CXX_STANDARD GREATER_EQUAL 23)
    if(CMAKE_CXX_COMPILER_ID STREQUAL "Clang" AND CMAKE_CXX_COMPILER_VERSION VERSION_GREATER_EQUAL "18")
        message(STATUS "Clang 18+ detected, overriding `no CRTP` support")
        set(${projectPrefix}EXPLICIT_THIS_PARAMETER_SUPPORTED ON)
    elseif(CMAKE_CXX_COMPILER_ID STREQUAL "AppleClang" AND CMAKE_CXX_COMPILER_VERSION VERSION_GREATER_EQUAL "17")
        message(STATUS "AppleClang 17+ detected, overriding `no CRTP` support")
        set(${projectPrefix}EXPLICIT_THIS_PARAMETER_SUPPORTED ON)
    elseif(CMAKE_CXX_COMPILER_ID MATCHES "MSVC" AND CMAKE_CXX_COMPILER_VERSION VERSION_GREATER_EQUAL "19.32")
        message(STATUS "MSVC 19.32+ detected, overriding `no CRTP` support")
        set(${projectPrefix}EXPLICIT_THIS_PARAMETER_SUPPORTED ON)
    endif()
=======
if(NOT MP_UNITS_EXPLICIT_THIS_PARAMETER_SUPPORTED
   AND CMAKE_CXX_STANDARD GREATER_EQUAL 23
   AND CMAKE_CXX_COMPILER_ID STREQUAL "Clang"
   AND CMAKE_CXX_COMPILER_VERSION VERSION_GREATER_EQUAL "18"
)
    message(STATUS "Clang 18+ detected, overriding `no CRTP` support")
    set(MP_UNITS_EXPLICIT_THIS_PARAMETER_SUPPORTED ON)
>>>>>>> 21226072
endif()

# project API settings
option(MP_UNITS_API_STD_FORMAT "Enable `std::format` support" ${MP_UNITS_LIB_FORMAT_SUPPORTED})
option(MP_UNITS_API_NO_CRTP "Enable class definitions without CRTP idiom" ${MP_UNITS_EXPLICIT_THIS_PARAMETER_SUPPORTED})
option(MP_UNITS_API_THROWING_CONSTRAINTS "Enable throwing constraints" MP_UNITS_CONSTEXPR_EXCEPTIONS_SUPPORTED)
option(MP_UNITS_API_FREESTANDING "Builds only freestanding part of the library" OFF)
set(MP_UNITS_API_CONTRACTS GSL-LITE CACHE STRING "Enable contract checking")
check_cache_var_values(MP_UNITS_API_CONTRACTS NONE GSL-LITE MS-GSL)
option(MP_UNITS_API_NATURAL_UNITS "Enables natural units support" ON)

message(STATUS "MP_UNITS_API_STD_FORMAT: ${MP_UNITS_API_STD_FORMAT}")
message(STATUS "MP_UNITS_API_NO_CRTP: ${MP_UNITS_API_NO_CRTP}")
message(STATUS "MP_UNITS_API_THROWING_CONSTRAINTS: ${MP_UNITS_API_THROWING_CONSTRAINTS}")
message(STATUS "MP_UNITS_API_FREESTANDING: ${MP_UNITS_API_FREESTANDING}")
message(STATUS "MP_UNITS_API_CONTRACTS: ${MP_UNITS_API_CONTRACTS}")
message(STATUS "MP_UNITS_API_NATURAL_UNITS: ${MP_UNITS_API_NATURAL_UNITS}")

# validate options
if(MP_UNITS_API_FREESTANDING AND NOT MP_UNITS_API_CONTRACTS STREQUAL "NONE")
    message(FATAL_ERROR "'MP_UNITS_API_CONTRACTS' should be set to 'NONE' for a freestanding build")
endif()

if(NOT MP_UNITS_API_FREESTANDING AND MP_UNITS_API_STD_FORMAT AND NOT MP_UNITS_LIB_FORMAT_SUPPORTED)
    message(FATAL_ERROR "`std::format` enabled but not supported")
endif()

if(MP_UNITS_API_NO_CRTP AND NOT MP_UNITS_EXPLICIT_THIS_PARAMETER_SUPPORTED)
    message(FATAL_ERROR "`NO_CRTP` mode enabled but explicit `this` parameter is not supported")
endif()

if(MP_UNITS_BUILD_CXX_MODULES)
    if(CMAKE_VERSION VERSION_LESS "3.29")
        message(FATAL_ERROR "CMake versions before 3.29 do not support C++ modules properly")
    endif()
    set(MP_UNITS_TARGET_SCOPE "PUBLIC")
else()
    set(MP_UNITS_TARGET_SCOPE "INTERFACE")
endif()

if(CMAKE_CXX_MODULE_STD)
    if(CMAKE_VERSION VERSION_LESS "3.30")
        message(FATAL_ERROR "CMake versions before 3.30 do not support `import std;` properly")
    endif()
    if(CMAKE_CXX_STANDARD LESS 23)
        message(FATAL_ERROR "`import std;` requires at least C++23")
    endif()
endif()

# components/modules
include(MPUnitsContracts)
add_subdirectory(core)
add_subdirectory(systems)

# project-wide wrapper
add_mp_units_module(mp-units mp-units DEPENDENCIES mp-units::core mp-units::systems MODULE_INTERFACE_UNIT mp-units.cpp)

if(MP_UNITS_BUILD_INSTALL)
    # local build
    export(EXPORT mp-unitsTargets NAMESPACE mp-units::)
    configure_file("mp-unitsConfig.cmake" "." COPYONLY)
    include(CMakePackageConfigHelpers)
    write_basic_package_version_file(mp-unitsConfigVersion.cmake COMPATIBILITY SameMajorVersion)

    # installation
    install(EXPORT mp-unitsTargets DESTINATION ${CMAKE_INSTALL_LIBDIR}/cmake/mp-units NAMESPACE mp-units::)

    install(FILES mp-unitsConfig.cmake ${CMAKE_CURRENT_BINARY_DIR}/mp-unitsConfigVersion.cmake
            DESTINATION ${CMAKE_INSTALL_LIBDIR}/cmake/mp-units
    )
endif()<|MERGE_RESOLUTION|>--- conflicted
+++ resolved
@@ -63,31 +63,21 @@
 
 # clang++-18 supports explicit `this` parameter
 # https://github.com/llvm/llvm-project/issues/82780
-<<<<<<< HEAD
 # AppleClang 17 also supports explicit `this` parameter (feature check macro unimplemented)
 # https://developer.apple.com/documentation/xcode-release-notes/xcode-16_3-release-notes
 # MSVC 19.32 also supports explicit `this` parameter (feature check macro unimplemented in this version)
 # https://learn.microsoft.com/en-us/visualstudio/releases/2022/release-notes-v17.2
-if(NOT ${projectPrefix}EXPLICIT_THIS_PARAMETER_SUPPORTED AND CMAKE_CXX_STANDARD GREATER_EQUAL 23)
+if(NOT MP_UNITS_EXPLICIT_THIS_PARAMETER_SUPPORTED AND CMAKE_CXX_STANDARD GREATER_EQUAL 23)
     if(CMAKE_CXX_COMPILER_ID STREQUAL "Clang" AND CMAKE_CXX_COMPILER_VERSION VERSION_GREATER_EQUAL "18")
         message(STATUS "Clang 18+ detected, overriding `no CRTP` support")
-        set(${projectPrefix}EXPLICIT_THIS_PARAMETER_SUPPORTED ON)
+        set(MP_UNITS_EXPLICIT_THIS_PARAMETER_SUPPORTED ON)
     elseif(CMAKE_CXX_COMPILER_ID STREQUAL "AppleClang" AND CMAKE_CXX_COMPILER_VERSION VERSION_GREATER_EQUAL "17")
         message(STATUS "AppleClang 17+ detected, overriding `no CRTP` support")
-        set(${projectPrefix}EXPLICIT_THIS_PARAMETER_SUPPORTED ON)
+        set(MP_UNITS_EXPLICIT_THIS_PARAMETER_SUPPORTED ON)
     elseif(CMAKE_CXX_COMPILER_ID MATCHES "MSVC" AND CMAKE_CXX_COMPILER_VERSION VERSION_GREATER_EQUAL "19.32")
         message(STATUS "MSVC 19.32+ detected, overriding `no CRTP` support")
-        set(${projectPrefix}EXPLICIT_THIS_PARAMETER_SUPPORTED ON)
+        set(MP_UNITS_EXPLICIT_THIS_PARAMETER_SUPPORTED ON)
     endif()
-=======
-if(NOT MP_UNITS_EXPLICIT_THIS_PARAMETER_SUPPORTED
-   AND CMAKE_CXX_STANDARD GREATER_EQUAL 23
-   AND CMAKE_CXX_COMPILER_ID STREQUAL "Clang"
-   AND CMAKE_CXX_COMPILER_VERSION VERSION_GREATER_EQUAL "18"
-)
-    message(STATUS "Clang 18+ detected, overriding `no CRTP` support")
-    set(MP_UNITS_EXPLICIT_THIS_PARAMETER_SUPPORTED ON)
->>>>>>> 21226072
 endif()
 
 # project API settings
