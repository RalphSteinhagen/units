--- conflicted
+++ resolved
@@ -56,11 +56,7 @@
 struct zettatesla : prefixed_unit<zettatesla, zetta, tesla> {};
 struct yottatesla : prefixed_unit<yottatesla, yotta, tesla> {};
 
-<<<<<<< HEAD
-struct gauss : named_scaled_unit<gauss, "G", prefix, as_magnitude<ratio(1, 10'000)>(), tesla> {};
-=======
-struct gauss : named_scaled_unit<gauss, "G", ratio(1, 10'000), tesla> {};
->>>>>>> 8c0f9d4f
+struct gauss : named_scaled_unit<gauss, "G", as_magnitude<ratio(1, 10'000)>(), tesla> {};
 
 struct dim_magnetic_induction :
     isq::dim_magnetic_induction<dim_magnetic_induction, tesla, dim_voltage, dim_time, dim_length> {};
