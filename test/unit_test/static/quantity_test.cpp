// The MIT License (MIT)
//
// Copyright (c) 2018 Mateusz Pusz
//
// Permission is hereby granted, free of charge, to any person obtaining a copy
// of this software and associated documentation files (the "Software"), to deal
// in the Software without restriction, including without limitation the rights
// to use, copy, modify, merge, publish, distribute, sublicense, and/or sell
// copies of the Software, and to permit persons to whom the Software is
// furnished to do so, subject to the following conditions:
//
// The above copyright notice and this permission notice shall be included in all
// copies or substantial portions of the Software.
//
// THE SOFTWARE IS PROVIDED "AS IS", WITHOUT WARRANTY OF ANY KIND, EXPRESS OR
// IMPLIED, INCLUDING BUT NOT LIMITED TO THE WARRANTIES OF MERCHANTABILITY,
// FITNESS FOR A PARTICULAR PURPOSE AND NONINFRINGEMENT. IN NO EVENT SHALL THE
// AUTHORS OR COPYRIGHT HOLDERS BE LIABLE FOR ANY CLAIM, DAMAGES OR OTHER
// LIABILITY, WHETHER IN AN ACTION OF CONTRACT, TORT OR OTHERWISE, ARISING FROM,
// OUT OF OR IN CONNECTION WITH THE SOFTWARE OR THE USE OR OTHER DEALINGS IN THE
// SOFTWARE.

#include "units/math.h"
#include "units/physical/si/area.h"
#include "units/physical/si/frequency.h"
#include "units/physical/si/speed.h"
#include "units/physical/si/volume.h"
#include "units/physical/us/length.h"
#include <chrono>
#include <utility>

namespace {

using namespace units;
using namespace units::physical::si;

// class invariants

template<typename DimLength>
concept invalid_types = requires
{
  !requires { typename quantity<DimLength, second, int>; };  // unit of a different dimension
  !requires { typename quantity<DimLength, metre, quantity<DimLength, metre, int>>; };  // quantity used as Rep
  !requires { typename quantity<metre, DimLength, double>; };  // reordered arguments
};

static_assert(invalid_types<dim_length>);

// member types

static_assert(is_same_v<length<metre, int>::rep, int>);
static_assert(is_same_v<length<metre, double>::rep, double>);
static_assert(is_same_v<length<metre, int>::unit, metre>);
static_assert(is_same_v<length<kilometre, int>::unit, kilometre>);

// constructors

static_assert(length<metre, int>().count() == 0);
constexpr length<metre, int> km{1000};
static_assert(km.count() == 1000);
static_assert(length<metre, int>(km).count() == km.count());

static_assert(length<metre, int>(1).count() == 1);
static_assert(!std::is_constructible_v<length<metre, int>, double>); // truncating conversion
static_assert(length<metre, double>(1.0).count() == 1.0);
static_assert(length<metre, double>(1).count() == 1.0);
static_assert(length<metre, double>(3.14).count() == 3.14);

static_assert(length<metre, int>(km).count() == 1000);
static_assert(!std::is_constructible_v<length<metre, int>,
                                       length<metre, double>>);  // truncating conversion
static_assert(length<metre, double>(1000.0q_m).count() == 1000.0);
static_assert(length<metre, double>(km).count() == 1000.0);
static_assert(length<metre, int>(1q_km).count() == 1000);
static_assert(!std::is_constructible_v<length<metre, int>,
                                       physical::si::time<second, int>>);  // different dimensions
static_assert(!std::is_constructible_v<length<kilometre, int>,
                                       length<metre, int>>);  // truncating conversion

// assignment operator

static_assert([]() { length<metre, int> l1(1), l2(2); return l2 = l1; }().count() == 1);

// static member functions

static_assert(length<metre, int>::zero().count() == 0);
static_assert(length<metre, int>::min().count() == std::numeric_limits<int>::lowest());
static_assert(length<metre, int>::max().count() == std::numeric_limits<int>::max());
static_assert(length<metre, double>::zero().count() == 0.0);
static_assert(length<metre, double>::min().count() == std::numeric_limits<double>::lowest());
static_assert(length<metre, double>::max().count() == std::numeric_limits<double>::max());

// unary member operators

static_assert((+km).count() == 1000);
static_assert((-km).count() == -1000);
static_assert((+(-km)).count() == -1000);
static_assert((-(-km)).count() == 1000);

static_assert([](auto v) {
  auto vv = v++;
  return std::pair(v, vv);
}(km) == std::pair(length<metre, int>(1001), length<metre, int>(1000)));
static_assert([](auto v) {
  auto vv = ++v;
  return std::pair(v, vv);
}(km) == std::pair(length<metre, int>(1001), length<metre, int>(1001)));
static_assert([](auto v) {
  auto vv = v--;
  return std::pair(v, vv);
}(km) == std::pair(length<metre, int>(999), length<metre, int>(1000)));
static_assert([](auto v) {
  auto vv = --v;
  return std::pair(v, vv);
}(km) == std::pair(length<metre, int>(999), length<metre, int>(999)));

// compound assignment

static_assert((1q_m += 1q_m).count() == 2);
static_assert((2q_m -= 1q_m).count() == 1);
static_assert((1q_m *= 2).count() == 2);
static_assert((2q_m /= 2).count() == 1);
static_assert((7q_m %= 2).count() == 1);
static_assert((7q_m %= 2q_m).count() == 1);

static_assert((2.5q_m += 3q_m).count() == 5.5);
static_assert((2.5q_m += 3.5q_m).count() == 6);

static_assert((2.5q_m *= 3).count() == 7.5);
static_assert((2.5q_m *= 3.5).count() == 8.75);

// operations not allowed for the respective quantities
template<typename Metre>
concept invalid_compound_assignments = requires()
{
    !requires(length<Metre, double> l) { l %= 2.; };
    !requires(length<Metre, double> l) { l %= 2; };
    !requires(length<Metre, int> l) { l %= 2.; };
    !requires(length<Metre, double> l) { l %= 2.q_m; };
    !requires(length<Metre, double> l) { l %= 2q_m; };
    !requires(length<Metre, int> l) { l %= 2.q_m; };
    !requires(length<Metre, int> l) { l += 3.5q_m; };
    !requires(length<Metre, int> l) { l *= 3.5q_m; };
};

static_assert(invalid_compound_assignments<metre>);

// non-member arithmetic operators

static_assert(is_same_v<decltype(length<metre, int>() + length<metre, double>()), length<metre, double>>);
static_assert(is_same_v<decltype(length<metre, int>() + length<metre, double>()), length<metre, double>>);
static_assert(
    is_same_v<decltype(length<kilometre, int>() + length<metre, double>()), length<metre, double>>);
static_assert(is_same_v<decltype(length<metre, double>() - length<metre, int>()), length<metre, double>>);
static_assert(
    is_same_v<decltype(length<kilometre, double>() - length<metre, int>()), length<metre, double>>);
static_assert(is_same_v<decltype(length<metre, int>() * 1.0), length<metre, double>>);
static_assert(is_same_v<decltype(1.0 * length<metre, int>()), length<metre, double>>);
static_assert(
    is_same_v<decltype(speed<metre_per_second, int>() * physical::si::time<second, int>()), length<metre, int>>);
static_assert(
    is_same_v<decltype(speed<metre_per_second, int>() * physical::si::time<hour, int>()), length<scaled_unit<ratio(36, 1, 2), metre>, int>>);
static_assert(is_same_v<decltype(length<metre>() * physical::si::time<minute>()),
              quantity<unknown_dimension<units::exponent<dim_length, 1>, units::exponent<dim_time, 1>>, scaled_unit<ratio(6, 1, 1), unknown_coherent_unit>>>);
static_assert(is_same_v<decltype(1 / physical::si::time<second, int>()), frequency<hertz, int>>);
static_assert(is_same_v<decltype(1 / physical::si::time<minute, int>()), frequency<scaled_unit<ratio(1, 6, -1), hertz>, int>>);
static_assert(is_same_v<decltype(1 / frequency<hertz, int>()), physical::si::time<second, int>>);
static_assert(is_same_v<decltype(1 / length<kilometre>()),
              quantity<unknown_dimension<units::exponent<dim_length, -1>>, scaled_unit<ratio(1, 1, -3), unknown_coherent_unit>>>);
static_assert(is_same_v<decltype(length<metre, int>() / 1.0), length<metre, double>>);
static_assert(is_same_v<decltype(length<metre, int>() / length<metre, double>()), dimensionless<one, double>>);
static_assert(is_same_v<decltype(length<kilometre, int>() / length<metre, double>()), dimensionless<scaled_unit<ratio(1, 1, 3), one>, double>>);
static_assert(
    is_same_v<decltype(length<metre, int>() / physical::si::time<second, int>()), speed<metre_per_second, int>>);
static_assert(
    is_same_v<decltype(length<metre>() / physical::si::time<minute>()), speed<scaled_unit<ratio(1, 6, -1), metre_per_second>>>);
static_assert(is_same_v<decltype(physical::si::time<minute>() / length<metre>()),
              quantity<unknown_dimension<units::exponent<dim_length, -1>, units::exponent<dim_time, 1>>, scaled_unit<ratio(6 ,1 , 1), unknown_coherent_unit>>>);
static_assert(is_same_v<decltype(length<metre, int>() % short(1)), length<metre, int>>);
static_assert(is_same_v<decltype(length<metre, int>() % length<metre, short>(1)), length<metre, int>>);

static_assert((1q_m + km).count() == 1001);
static_assert((1q_m + 1q_km).count() == 1001);
static_assert((km - 1q_m).count() == 999);
static_assert((1q_km - 1q_m).count() == 999);
static_assert((2q_m * 2).count() == 4);
static_assert((3 * 3q_m).count() == 9);
static_assert((4q_m / 2).count() == 2);
static_assert((4q_km / 2q_m).count() == 2);
static_assert((4000q_m / 2q_m).count() == 2000);
static_assert((7q_m % 2).count() == 1);
static_assert((7q_m % 2q_m).count() == 1);
static_assert((7q_km % 2000q_m).count() == 1000);

static_assert((10q_km2 * 10q_km2) / 50q_km2 == 2q_km2);

constexpr auto q1 = 10q_km / 5q_m;
static_assert(std::is_same_v<decltype(q1), const dimensionless<scaled_unit<ratio(1, 1, 3), one>, std::int64_t>>);
static_assert(q1.count() == 2);

constexpr dimensionless<one> q2 = q1;
static_assert(q2.count() == 2000);

static_assert(quantity_cast<one>(q1).count() == 2000);

constexpr auto q3 = 10q_s * 2q_kHz;
static_assert(std::is_same_v<decltype(q3), const dimensionless<scaled_unit<ratio(1, 1, 3), one>, std::int64_t>>);
static_assert(q3.count() == 20);

// comparators

static_assert(2q_m + 1q_m == 3q_m);
static_assert(!(2q_m + 2q_m == 3q_m));
static_assert(2q_m + 2q_m != 3q_m);
static_assert(!(2q_m + 2q_m != 4q_m));
static_assert(2q_m > 1q_m);
static_assert(!(1q_m > 1q_m));
static_assert(1q_m < 2q_m);
static_assert(!(2q_m < 2q_m));
static_assert(2q_m >= 1q_m);
static_assert(2q_m >= 2q_m);
static_assert(!(2q_m >= 3q_m));
static_assert(1q_m <= 2q_m);
static_assert(2q_m <= 2q_m);
static_assert(!(3q_m <= 2q_m));

static_assert(3q_m == 3.0q_m);
static_assert(3q_m != 3.14q_m);
static_assert(2q_m > 1.0q_m);
static_assert(1.0q_m < 2q_m);
static_assert(2.0q_m >= 1q_m);
static_assert(1q_m <= 2.0q_m);

static_assert(1000q_m == 1q_km);
static_assert(1001q_m != 1q_km);
static_assert(1001q_m > 1q_km);
static_assert(999q_m < 1q_km);
static_assert(1000q_m >= 1q_km);
static_assert(1000q_m <= 1q_km);

// alias units

static_assert(2q_l + 2q_ml == 2002q_ml);
static_assert(2q_l + 2q_ml == 2002q_cm3);
static_assert(2q_l + 2q_cm3 == 2002q_ml);
static_assert(2q_dm3 + 2q_cm3 == 2002q_ml);

// is_quantity

static_assert(Quantity<length<millimetre, int>>);

// common_quantity

static_assert(is_same_v<common_quantity<length<metre, int>, length<kilometre, int>>, length<metre, int>>);
static_assert(
    is_same_v<common_quantity<length<kilometre, long long>, length<metre, int>>, length<metre, long long>>);
static_assert(is_same_v<common_quantity<length<kilometre, long long>, length<millimetre, double>>,
                             length<millimetre, double>>);

// common_type

using namespace units::physical::us::literals;

static_assert(std::equality_comparable<decltype(1q_m)>);
static_assert(std::equality_comparable_with<decltype(1q_m), decltype(1q_cm)>);
static_assert(0q_m == 0q_ft_us);
static_assert(std::equality_comparable_with<decltype(1q_m), decltype(1q_ft_us)>);
static_assert(std::equality_comparable_with<dimensionless<unitless>, int>);
static_assert(std::equality_comparable_with<dimensionless<unitless>, double>);
static_assert(std::equality_comparable_with<dimensionless<unitless, int>, int>);
static_assert(!std::equality_comparable_with<dimensionless<unitless, int>, double>);

// quantity_cast

static_assert(is_same_v<decltype(quantity_cast<scaled_unit<ratio(1), metre>>(2q_km))::unit, metre>);

static_assert(quantity_cast<length<metre, int>>(2q_km).count() == 2000);
static_assert(quantity_cast<length<kilometre, int>>(2000q_m).count() == 2);
static_assert(quantity_cast<length<metre, int>>(1.23q_m).count() == 1);
static_assert(quantity_cast<metre>(2q_km).count() == 2000);
static_assert(quantity_cast<kilometre>(2000q_m).count() == 2);
static_assert(quantity_cast<int>(1.23q_m).count() == 1);

// dimensionless

static_assert(std::is_convertible_v<double, dimensionless<one>>);
static_assert(std::is_convertible_v<float, dimensionless<one>>);
static_assert(!std::is_convertible_v<double, dimensionless<one, int>>);
static_assert(std::is_convertible_v<int, dimensionless<one>>);

static_assert(!std::is_convertible_v<double, dimensionless<scaled_unit<ratio(1, 1, 1), one>>>);
static_assert(std::is_constructible_v<dimensionless<scaled_unit<ratio(1, 1, 1), one>>, double>);

static_assert(dimensionless<one>(1.23) + dimensionless<one>(1.23) == dimensionless<one>(2.46));
static_assert(dimensionless<one>(1.23) + dimensionless<one>(1.23) == 2.46);
static_assert(dimensionless<one>(1.23) + 1.23 == 2.46);
static_assert(1.23 + dimensionless<one>(1.23) == 2.46);
static_assert(dimensionless<one>(1) + 1 == 2);
static_assert(dimensionless<one, int>(1) + 1 == 2);

template<typename Int>
concept invalid_dimensionless_operations = requires
{
<<<<<<< HEAD
    !requires(dimensionless<one, Rep> d) { d + 1.23; };
    !requires(dimensionless<one, Rep> d) { 1.23 + d; };
    !requires(dimensionless<scaled_unit<ratio(1, 1, 1), one>, Rep> d) { 1 + d; };
    !requires(dimensionless<scaled_unit<ratio(1, 1, 1), one>, Rep> d) { d + 1; };
=======
    !requires(dimensionless<unitless, Int> d) { d + 1.23; };
    !requires(dimensionless<unitless, Int> d) { 1.23 + d; };
    !requires(dimensionless<scaled_unit<ratio(1, 1, 1), unitless>, Int> d) { 1 + d; };
    !requires(dimensionless<scaled_unit<ratio(1, 1, 1), unitless>, Int> d) { d + 1; };
>>>>>>> 749684c8
};
static_assert(invalid_dimensionless_operations<int>);

static_assert(std::is_same_v<decltype(10q_km / 5q_km), quantity<dim_one, one, std::int64_t>>);

static_assert(quantity_cast<percent>(50.q_m / 100.q_m).count() == 50);
static_assert(50.q_m / 100.q_m == dimensionless<percent>(50));

static_assert(dimensionless<unitless>(dimensionless<percent>(50)).count() == 0.5);

// time

static_assert(1q_h == 3600q_s);

template<typename Metre>
concept no_crossdimensional_equality = !requires { 1q_s == length<Metre, int>(1); };

static_assert(no_crossdimensional_equality<metre>);

// length

static_assert(1q_km == 1000q_m);
static_assert(1q_km + 1q_m == 1001q_m);
static_assert(10q_km / 5q_km == 2);
static_assert(10q_km / 2 == 5q_km);

// speed

static_assert(10q_m / 5q_s == 2q_m_per_s);
static_assert(10 / 5q_s * 1q_m == 2q_m_per_s);
static_assert(1q_km / 1q_s == 1000q_m_per_s);
static_assert(2q_km_per_h * 2q_h == 4q_km);
static_assert(2q_km / 2q_km_per_h == 1q_h);

static_assert(is_same_v<decltype(pow<2>(2q_m)), decltype(4q_m2)>);

}  // namespace<|MERGE_RESOLUTION|>--- conflicted
+++ resolved
@@ -265,10 +265,10 @@
 static_assert(std::equality_comparable_with<decltype(1q_m), decltype(1q_cm)>);
 static_assert(0q_m == 0q_ft_us);
 static_assert(std::equality_comparable_with<decltype(1q_m), decltype(1q_ft_us)>);
-static_assert(std::equality_comparable_with<dimensionless<unitless>, int>);
-static_assert(std::equality_comparable_with<dimensionless<unitless>, double>);
-static_assert(std::equality_comparable_with<dimensionless<unitless, int>, int>);
-static_assert(!std::equality_comparable_with<dimensionless<unitless, int>, double>);
+static_assert(std::equality_comparable_with<dimensionless<one>, int>);
+static_assert(std::equality_comparable_with<dimensionless<one>, double>);
+static_assert(std::equality_comparable_with<dimensionless<one, int>, int>);
+static_assert(!std::equality_comparable_with<dimensionless<one, int>, double>);
 
 // quantity_cast
 
@@ -301,17 +301,10 @@
 template<typename Int>
 concept invalid_dimensionless_operations = requires
 {
-<<<<<<< HEAD
-    !requires(dimensionless<one, Rep> d) { d + 1.23; };
-    !requires(dimensionless<one, Rep> d) { 1.23 + d; };
-    !requires(dimensionless<scaled_unit<ratio(1, 1, 1), one>, Rep> d) { 1 + d; };
-    !requires(dimensionless<scaled_unit<ratio(1, 1, 1), one>, Rep> d) { d + 1; };
-=======
-    !requires(dimensionless<unitless, Int> d) { d + 1.23; };
-    !requires(dimensionless<unitless, Int> d) { 1.23 + d; };
-    !requires(dimensionless<scaled_unit<ratio(1, 1, 1), unitless>, Int> d) { 1 + d; };
-    !requires(dimensionless<scaled_unit<ratio(1, 1, 1), unitless>, Int> d) { d + 1; };
->>>>>>> 749684c8
+    !requires(dimensionless<one, Int> d) { d + 1.23; };
+    !requires(dimensionless<one, Int> d) { 1.23 + d; };
+    !requires(dimensionless<scaled_unit<ratio(1, 1, 1), one>, Int> d) { 1 + d; };
+    !requires(dimensionless<scaled_unit<ratio(1, 1, 1), one>, Int> d) { d + 1; };
 };
 static_assert(invalid_dimensionless_operations<int>);
 
@@ -320,7 +313,7 @@
 static_assert(quantity_cast<percent>(50.q_m / 100.q_m).count() == 50);
 static_assert(50.q_m / 100.q_m == dimensionless<percent>(50));
 
-static_assert(dimensionless<unitless>(dimensionless<percent>(50)).count() == 0.5);
+static_assert(dimensionless<one>(dimensionless<percent>(50)).count() == 0.5);
 
 // time
 
