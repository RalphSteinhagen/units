// The MIT License (MIT)
//
// Copyright (c) 2018 Mateusz Pusz
//
// Permission is hereby granted, free of charge, to any person obtaining a copy
// of this software and associated documentation files (the "Software"), to deal
// in the Software without restriction, including without limitation the rights
// to use, copy, modify, merge, publish, distribute, sublicense, and/or sell
// copies of the Software, and to permit persons to whom the Software is
// furnished to do so, subject to the following conditions:
//
// The above copyright notice and this permission notice shall be included in all
// copies or substantial portions of the Software.
//
// THE SOFTWARE IS PROVIDED "AS IS", WITHOUT WARRANTY OF ANY KIND, EXPRESS OR
// IMPLIED, INCLUDING BUT NOT LIMITED TO THE WARRANTIES OF MERCHANTABILITY,
// FITNESS FOR A PARTICULAR PURPOSE AND NONINFRINGEMENT. IN NO EVENT SHALL THE
// AUTHORS OR COPYRIGHT HOLDERS BE LIABLE FOR ANY CLAIM, DAMAGES OR OTHER
// LIABILITY, WHETHER IN AN ACTION OF CONTRACT, TORT OR OTHERWISE, ARISING FROM,
// OUT OF OR IN CONNECTION WITH THE SOFTWARE OR THE USE OR OTHER DEALINGS IN THE
// SOFTWARE.

#pragma once

#include <cassert>
#include <concepts>
#include <type_traits>

// template<typename T, typename U>
// inline constexpr bool compare_impl = false;

// template<typename T>
// inline constexpr bool compare_impl<T, T> = true;

// template<typename T, typename U>
//   requires(UNITS_DOWNCAST_MODE == 0)
// inline constexpr bool compare_impl<T, U> = units::equivalent<T, U>;

// template<typename T, typename U>
// inline constexpr bool compare = compare_impl<std::remove_cvref_t<T>, std::remove_cvref_t<U>>;

// template<typename T, typename... Us, typename... Vs>
// constexpr bool constructible_from(Vs...)
// {
//   return std::constructible_from<T, Us..., Vs...>;
// }

// template<class T>
// void convertible_from__(T);

// template<typename T, typename... Us>
// concept convertible_from_ = requires(Us... us) { convertible_from__<T>({us...}); };

// template<typename T, typename... Us, typename... Vs>
// constexpr bool convertible_from(Vs...)
// {
//   if constexpr (sizeof...(Us) + sizeof...(Vs) == 1)
//     return std::is_convertible_v<Us..., Vs..., T>;
//   else
//     return convertible_from_<T, Us..., Vs...>;
// }

// template<typename T, typename... Us, typename... Vs>
// constexpr bool constructible_or_convertible_from(Vs...)
// {
//   return constructible_from<T, Us..., Vs...>() || convertible_from<T, Us..., Vs...>();
// }

// template<typename T, typename... Us, typename... Vs>
// constexpr bool constructible_and_convertible_from(Vs...)
// {
//   return constructible_from<T, Us..., Vs...>() && convertible_from<T, Us..., Vs...>();
// }

// template<typename T, typename... Us>
//   requires(constructible_from<T, Us...>())
// constexpr T construct_from(Us... us)
// {
//   return T(us...);
// }

// template<typename T, typename... Us>
//   requires(convertible_from<T, Us...>())
// constexpr T convert_from(Us... us)
// {
//   if constexpr (sizeof...(Us) == 1)
//     return [](T t) { return t; }(us...);
//   else
//     return {us...};
// }

// template<std::equality_comparable T, typename... Us>
//   requires(constructible_from<T, Us...>() && convertible_from<T, Us...>())
// constexpr T construct_and_convert_from(Us... us)
// {
//   T t{construct_from<T>(us...)};
//   assert(t == convert_from<T>(us...));
//   return t;
// }

// template<typename T, typename... Us>
//   requires(constructible_from<T, Us...>() && !convertible_from<T, Us...>())
// constexpr T construct_from_only(Us... us)
// {
//   return construct_from<T>(us...);
// }

// #if !defined(UNITS_COMP_GCC)
// template<template<typename...> typename T, typename = std::void_t<>, typename... Us>
// concept ctad_constructible_from_ = requires(Us... us) { T(us...); };
// #else
// template<template<typename...> typename T, typename = std::void_t<>, typename... Us>
// inline constexpr bool ctad_constructible_from_ = false;

// template<template<typename...> typename T, typename... Us>
// inline constexpr bool ctad_constructible_from_<T, std::void_t<decltype(T(Us{}...))>, Us...> = true;
// #endif

// template<template<typename...> typename T, typename... Us, typename... Vs>
// constexpr bool ctad_constructible_from(Vs...)
// {
//   return ctad_constructible_from_<T, void, Us..., Vs...>;
// }

// constexpr auto same = []<std::equality_comparable T>(T l, T r) { return l == r; };
// constexpr auto comp =  // TODO: Fix #205 to use `std::equality_comparable_with<T> U`.
//   []<typename T, typename U>(T l, U r)
//   requires compare<T, U>
// {
//   return l == r;
// };

// template<auto F>
//   requires requires { F(); }
// inline constexpr bool require_constant_invocation = requires { new int[1][(F(), 1)]; };

template<auto V, typename T>
inline constexpr bool is_of_type = std::is_same_v<std::remove_cvref_t<decltype(V)>, T>;

#ifdef __cpp_explicit_this_parameter

#define QUANTITY_SPEC_(name, ...)                                  \
  inline constexpr struct name##_ : quantity_spec<##__VA_ARGS__> { \
  } name

#else
<<<<<<< HEAD
template<template<typename...> typename T, typename = std::void_t<>, typename... Us>
inline constexpr bool ctad_constructible_from_ = false;

template<template<typename...> typename T, typename... Us>
inline constexpr bool ctad_constructible_from_<T, std::void_t<decltype(T(Us{}...))>, Us...> = true;
#endif

template<template<typename...> typename T, typename... Us, typename... Vs>
constexpr bool ctad_constructible_from(Vs...)
{
  return ctad_constructible_from_<T, void, Us..., Vs...>;
}

constexpr auto same = []<std::equality_comparable T>(T l, T r) { return l == r; };
constexpr auto comp =  // TODO: Fix #205 to use `std::equality_comparable_with<T> U`.
  []<typename T, typename U>(T l, U r)
  requires compare<T, U>
{
  return l == r;
};

template<auto F>
  requires requires { F(); }
inline constexpr bool require_constant_invocation = requires { new int[1][(F(), 1)]; };
=======

#define QUANTITY_SPEC_(name, ...)                                           \
  inline constexpr struct name##_ : quantity_spec<name##_, ##__VA_ARGS__> { \
  } name

#endif
>>>>>>> ec04d9c0
<|MERGE_RESOLUTION|>--- conflicted
+++ resolved
@@ -144,36 +144,9 @@
   } name
 
 #else
-<<<<<<< HEAD
-template<template<typename...> typename T, typename = std::void_t<>, typename... Us>
-inline constexpr bool ctad_constructible_from_ = false;
-
-template<template<typename...> typename T, typename... Us>
-inline constexpr bool ctad_constructible_from_<T, std::void_t<decltype(T(Us{}...))>, Us...> = true;
-#endif
-
-template<template<typename...> typename T, typename... Us, typename... Vs>
-constexpr bool ctad_constructible_from(Vs...)
-{
-  return ctad_constructible_from_<T, void, Us..., Vs...>;
-}
-
-constexpr auto same = []<std::equality_comparable T>(T l, T r) { return l == r; };
-constexpr auto comp =  // TODO: Fix #205 to use `std::equality_comparable_with<T> U`.
-  []<typename T, typename U>(T l, U r)
-  requires compare<T, U>
-{
-  return l == r;
-};
-
-template<auto F>
-  requires requires { F(); }
-inline constexpr bool require_constant_invocation = requires { new int[1][(F(), 1)]; };
-=======
 
 #define QUANTITY_SPEC_(name, ...)                                           \
   inline constexpr struct name##_ : quantity_spec<name##_, ##__VA_ARGS__> { \
   } name
 
-#endif
->>>>>>> ec04d9c0
+#endif