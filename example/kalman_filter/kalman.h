// The MIT License (MIT)
//
// Copyright (c) 2018 Mateusz Pusz
//
// Permission is hereby granted, free of charge, to any person obtaining a copy
// of this software and associated documentation files (the "Software"), to deal
// in the Software without restriction, including without limitation the rights
// to use, copy, modify, merge, publish, distribute, sublicense, and/or sell
// copies of the Software, and to permit persons to whom the Software is
// furnished to do so, subject to the following conditions:
//
// The above copyright notice and this permission notice shall be included in all
// copies or substantial portions of the Software.
//
// THE SOFTWARE IS PROVIDED "AS IS", WITHOUT WARRANTY OF ANY KIND, EXPRESS OR
// IMPLIED, INCLUDING BUT NOT LIMITED TO THE WARRANTIES OF MERCHANTABILITY,
// FITNESS FOR A PARTICULAR PURPOSE AND NONINFRINGEMENT. IN NO EVENT SHALL THE
// AUTHORS OR COPYRIGHT HOLDERS BE LIABLE FOR ANY CLAIM, DAMAGES OR OTHER
// LIABILITY, WHETHER IN AN ACTION OF CONTRACT, TORT OR OTHERWISE, ARISING FROM,
// OUT OF OR IN CONNECTION WITH THE SOFTWARE OR THE USE OR OTHER DEALINGS IN THE
// SOFTWARE.

#pragma once

#include <mp-units/bits/fmt_hacks.h>
#include <mp-units/format.h>
#include <mp-units/math.h>
#include <mp-units/quantity.h>
#include <mp-units/quantity_point.h>
#include <mp-units/systems/isq/space_and_time.h>
#include <tuple>

namespace kalman {

template<typename T>
concept QuantityOrQuantityPoint = mp_units::Quantity<T> || mp_units::QuantityPoint<T>;

template<mp_units::Dimension auto... Ds>
inline constexpr bool are_time_derivatives = false;

template<mp_units::Dimension auto D>
inline constexpr bool are_time_derivatives<D> = true;

template<mp_units::Dimension auto D1, mp_units::Dimension auto D2, mp_units::Dimension auto... Ds>
inline constexpr bool are_time_derivatives<D1, D2, Ds...> =
  (D1 / D2 == mp_units::isq::dim_time) && are_time_derivatives<D2, Ds...>;

// state
template<QuantityOrQuantityPoint... QQPs>
  requires(sizeof...(QQPs) > 0) && (sizeof...(QQPs) <= 3) && are_time_derivatives<QQPs::dimension...>
struct state {
  std::tuple<QQPs...> variables_;
  constexpr state(QQPs... qqps) : variables_(std::move(qqps)...) {}
};

template<typename T>
concept State = mp_units::is_specialization_of<T, state>;

template<std::size_t Idx, typename... Qs>
constexpr auto& get(state<Qs...>& s)
{
  return get<Idx>(s.variables_);
}

template<std::size_t Idx, typename... Qs>
constexpr const auto& get(const state<Qs...>& s)
{
  return get<Idx>(s.variables_);
}

// estimation
template<QuantityOrQuantityPoint QQP, QuantityOrQuantityPoint... QQPs>
struct estimation {
private:
  static constexpr auto uncertainty_ref = QQP::reference * QQP::reference;
  using uncertainty_type = mp_units::quantity<uncertainty_ref, typename QQP::rep>;
public:
  kalman::state<QQP, QQPs...> state;  // TODO extend kalman functions to work with this variadic parameter list
  uncertainty_type uncertainty;
};

<<<<<<< HEAD
#if UNITS_COMP_MSVC || (UNITS_COMP_CLANG && UNITS_COMP_CLANG <= 16)

template<QuantityOrQuantityPoint QQP, units::Quantity U>
=======
template<QuantityOrQuantityPoint QQP, mp_units::Quantity U>
>>>>>>> ec04d9c0
estimation(state<QQP>, U) -> estimation<QQP>;

// kalman gain
template<mp_units::Quantity Q>
constexpr mp_units::quantity<mp_units::dimensionless[mp_units::one]> kalman_gain(Q estimate_uncertainty,
                                                                                 Q measurement_uncertainty)
{
  return estimate_uncertainty / (estimate_uncertainty + measurement_uncertainty);
}

// state update
template<typename Q, QuantityOrQuantityPoint QM, mp_units::QuantityOf<mp_units::dimensionless> K>
  requires(Q::quantity_spec == QM::quantity_spec)
constexpr state<Q> state_update(const state<Q>& predicted, QM measured, K gain)
{
  return {get<0>(predicted) + gain * (measured - get<0>(predicted))};
}

template<typename Q1, typename Q2, QuantityOrQuantityPoint QM, mp_units::QuantityOf<mp_units::dimensionless> K,
         mp_units::QuantityOf<mp_units::isq::time> T>
  requires(Q1::quantity_spec == QM::quantity_spec)
constexpr state<Q1, Q2> state_update(const state<Q1, Q2>& predicted, QM measured, std::array<K, 2> gain, T interval)
{
  const auto q1 = get<0>(predicted) + get<0>(gain) * (measured - get<0>(predicted));
  const auto q2 = get<1>(predicted) + get<1>(gain) * (measured - get<0>(predicted)) / interval;
  return {q1, q2};
}

template<typename Q1, typename Q2, typename Q3, QuantityOrQuantityPoint QM,
         mp_units::QuantityOf<mp_units::dimensionless> K, mp_units::QuantityOf<mp_units::isq::time> T>
  requires(Q1::quantity_spec == QM::quantity_spec)
constexpr state<Q1, Q2, Q3> state_update(const state<Q1, Q2, Q3>& predicted, QM measured, std::array<K, 3> gain,
                                         T interval)
{
  const auto q1 = get<0>(predicted) + get<0>(gain) * (measured - get<0>(predicted));
  const auto q2 = get<1>(predicted) + get<1>(gain) * (measured - get<0>(predicted)) / interval;
  const auto q3 = get<2>(predicted) + get<2>(gain) * (measured - get<0>(predicted)) / (interval * interval / 2);
  return {q1, q2, q3};
}

// covariance update
template<mp_units::Quantity Q, mp_units::QuantityOf<mp_units::dimensionless> K>
constexpr Q covariance_update(Q uncertainty, K gain)
{
  return (1 - gain) * uncertainty;
}

// state extrapolation
template<typename Q1, typename Q2, mp_units::QuantityOf<mp_units::isq::time> T>
constexpr state<Q1, Q2> state_extrapolation(const state<Q1, Q2>& estimated, T interval)
{
  const auto q1 = get<0>(estimated) + get<1>(estimated) * interval;
  const auto q2 = get<1>(estimated);
  return {q1, q2};
}

template<typename Q1, typename Q2, typename Q3, mp_units::QuantityOf<mp_units::isq::time> T>
constexpr state<Q1, Q2, Q3> state_extrapolation(const state<Q1, Q2, Q3>& estimated, T interval)
{
  const auto q1 = get<0>(estimated) + get<1>(estimated) * interval + get<2>(estimated) * pow<2>(interval) / 2;
  const auto q2 = get<1>(estimated) + get<2>(estimated) * interval;
  const auto q3 = get<2>(estimated);
  return {q1, q2, q3};
}

// covariance extrapolation
template<mp_units::Quantity Q>
constexpr Q covariance_extrapolation(Q uncertainty, Q process_noise_variance)
{
  return uncertainty + process_noise_variance;
}

}  // namespace kalman

template<typename... Qs>
struct UNITS_STD_FMT::formatter<kalman::state<Qs...>> {
  constexpr auto parse(format_parse_context& ctx)
  {
    mp_units::detail::dynamic_specs_handler handler(specs, ctx);
    return mp_units::detail::parse_format_specs(ctx.begin(), ctx.end(), handler);
  }

  template<typename FormatContext>
  auto format(const kalman::state<Qs...>& s, FormatContext& ctx)
  {
    std::string value_buffer;
    auto to_value_buffer = std::back_inserter(value_buffer);
    if (specs.precision != -1) {
      if constexpr (sizeof...(Qs) == 1)
        UNITS_STD_FMT::format_to(to_value_buffer, "{1:%.{0}Q %q}", specs.precision, kalman::get<0>(s));
      else if constexpr (sizeof...(Qs) == 2)
        UNITS_STD_FMT::format_to(to_value_buffer, "{{ {1:%.{0}Q %q}, {2:%.{0}Q %q} }}", specs.precision,
                                 kalman::get<0>(s), kalman::get<1>(s));
      else
        UNITS_STD_FMT::format_to(to_value_buffer, "{{ {1:%.{0}Q %q}, {2:%.{0}Q %q}, {3:%.{0}Q %q} }}", specs.precision,
                                 kalman::get<0>(s), kalman::get<1>(s), kalman::get<2>(s));
    } else {
      if constexpr (sizeof...(Qs) == 1)
        UNITS_STD_FMT::format_to(to_value_buffer, "{}", kalman::get<0>(s));
      else if constexpr (sizeof...(Qs) == 2)
        UNITS_STD_FMT::format_to(to_value_buffer, "{{ {}, {} }}", kalman::get<0>(s), kalman::get<1>(s));
      else
        UNITS_STD_FMT::format_to(to_value_buffer, "{{ {}, {}, {} }}", kalman::get<0>(s), kalman::get<1>(s),
                                 kalman::get<2>(s));
    }

    std::string global_format_buffer;
    mp_units::detail::quantity_global_format_specs<char> global_specs = {specs.fill, specs.align, specs.width};
    mp_units::detail::format_global_buffer(std::back_inserter(global_format_buffer), global_specs);

    return UNITS_STD_FMT::vformat_to(ctx.out(), global_format_buffer, UNITS_STD_FMT::make_format_args(value_buffer));
  }
private:
  mp_units::detail::dynamic_format_specs<char> specs;
};

template<typename Q>
struct UNITS_STD_FMT::formatter<kalman::estimation<Q>> {
  constexpr auto parse(format_parse_context& ctx)
  {
    mp_units::detail::dynamic_specs_handler handler(specs, ctx);
    return mp_units::detail::parse_format_specs(ctx.begin(), ctx.end(), handler);
  }

  template<typename FormatContext>
  auto format(kalman::estimation<Q> e, FormatContext& ctx)
  {
    mp_units::Quantity auto q = [](const Q& t) {
      if constexpr (mp_units::Quantity<Q>)
        return t;
      else
        return t.relative();
    }(kalman::get<0>(e.state));

    std::string value_buffer;
    auto to_value_buffer = std::back_inserter(value_buffer);
    if (specs.precision != -1) {
      UNITS_STD_FMT::format_to(to_value_buffer, "{0:%.{2}Q} ± {1:%.{2}Q} {0:%q}", q, sqrt(e.uncertainty),
                               specs.precision);
    } else {
      UNITS_STD_FMT::format_to(to_value_buffer, "{0:%Q} ± {1:%Q} {0:%q}", q, sqrt(e.uncertainty));
    }

    std::string global_format_buffer;
    mp_units::detail::quantity_global_format_specs<char> global_specs = {specs.fill, specs.align, specs.width};
    mp_units::detail::format_global_buffer(std::back_inserter(global_format_buffer), global_specs);

    return UNITS_STD_FMT::vformat_to(ctx.out(), global_format_buffer, UNITS_STD_FMT::make_format_args(value_buffer));
  }
private:
  mp_units::detail::dynamic_format_specs<char> specs;
};<|MERGE_RESOLUTION|>--- conflicted
+++ resolved
@@ -79,13 +79,7 @@
   uncertainty_type uncertainty;
 };
 
-<<<<<<< HEAD
-#if UNITS_COMP_MSVC || (UNITS_COMP_CLANG && UNITS_COMP_CLANG <= 16)
-
-template<QuantityOrQuantityPoint QQP, units::Quantity U>
-=======
 template<QuantityOrQuantityPoint QQP, mp_units::Quantity U>
->>>>>>> ec04d9c0
 estimation(state<QQP>, U) -> estimation<QQP>;
 
 // kalman gain
